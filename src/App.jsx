// App.jsx
import React, { useCallback, useEffect, useRef, useState } from "react";
import * as Tone from "tone";
import { Midi } from "@tonejs/midi";
import { listSongs, saveSong, loadSongBytes, removeSong } from "./db";

/**
 * Falling Notes Piano – 視認性UP & 教育特化版（安定化＋エラーハンドリング強化）
 * + 生成（MVP）：キー/長短/テンポ/小節/難易度 を指定してメロディをクライアント生成
 */

const KEY_COUNT = 88;
const A0_MIDI = 21;
const C8_MIDI = A0_MIDI + KEY_COUNT - 1;
const MIDDLE_C = 60;

const NOTE_MIN_HEIGHT = 10;
const SPEED = 140;     // px/sec
const KB_HEIGHT = 140; // keyboard height (px)
const VISUAL_MAX_SEC = 2.5; // 表示上の最大長（音は実長で鳴らす）
const STOP_TAIL = 1.0; // 自動停止の安全マージン（秒）

const FLASH_MS = 120;
const MIN_LIT_SEC = 0.12;
const VISUAL_MERGE_GAP = 0.06;

const WHITE_KEYS_PATTERN = [true,false,true,false,true,true,false,true,false,true,false,true];
const isWhite = (m)=>WHITE_KEYS_PATTERN[m%12];
const clamp = (v,a,b)=>Math.max(a, Math.min(b, v));

const timeToY = (tNow, tt) => (tNow - tt) * SPEED;
const timeToYTop = (tNow, noteStart, _totalVisual, height = NOTE_MIN_HEIGHT) =>
  timeToY(tNow, noteStart) - height;

const COLORS = {
  bg: "#0b1219",
  grid: "#13202b",
  whiteKey: "#fafafa",
  blackKey: "#2b2f36",
  keyBorder: "#cfd4da",
  keyShadow: "rgba(0,0,0,0.4)",
  noteWhite: "#4fb0ff",
  noteWhiteActive: "#7fc9ff",
  noteBlack: "#ff6b6b",
  noteBlackActive: "#ff8d8d",
  keyActiveWhite: "#9ad1ff",
  keyActiveBlack: "#ff8d8d",
  text: "#e7eef7",
  particleWhite: "#bde3ff",
  particleBlack: "#ffc5c5",
  trailWhite: "rgb(135,206,235)",
  trailBlack: "rgb(255,160,122)",
  markerC: "#7dd3fc",
  markerC4: "#fbbf24",
  fadeEdge: "rgba(0,0,0,0.45)",
  label: "#334155",
};

// ---------- utilities ----------
function mergeConsecutiveNotes(notes, gap=VISUAL_MERGE_GAP){
  if(!notes.length) return [];
  const out = [];
  const byPitch = new Map();
  for(const n of notes){
    if(!byPitch.has(n.midi)) byPitch.set(n.midi, []);
    byPitch.get(n.midi).push(n);
  }
  for(const arr of byPitch.values()){
    arr.sort((a,b)=>a.start-b.start);
    let cur = {...arr[0]};
    for(let i=1;i<arr.length;i++){
      const nxt = arr[i];
      const g = nxt.start - cur.end;
      if(g <= gap && g >= -0.001){
        cur.end = Math.max(cur.end, nxt.end);
        cur.vel = Math.max(cur.vel, nxt.vel);
      }else{
        out.push(cur);
        cur = {...nxt};
      }
    }
    out.push(cur);
  }
  out.sort((a,b)=>a.start-b.start);
  return out.map((n,i)=>({...n, i}));
}

async function createSynthChain(){
  const inst = new Tone.PolySynth(Tone.Synth, {
    oscillator: { type: "triangle" },
    envelope: { attack: 0.005, decay: 0.1, sustain: 0.2, release: 0.8 }
  });
  return { inst, chain: [inst] };
}

async function createPianoChain(bright=false){
  const sampler = new Tone.Sampler({
    urls: {
      A1: "A1.mp3", C2: "C2.mp3", "D#2": "Ds2.mp3", "F#2": "Fs2.mp3",
      A2: "A2.mp3", C3: "C3.mp3", "D#3": "Ds3.mp3", "F#3": "Fs3.mp3",
      A3: "A3.mp3", C4: "C4.mp3", "D#4": "Ds4.mp3", "F#4": "Fs4.mp3",
      A4: "A4.mp3", C5: "C5.mp3", "D#5": "Ds5.mp3", "F#5": "Fs5.mp3",
      A5: "A5.mp3", C6: "C6.mp3", "D#6": "Ds6.mp3", "F#6": "Fs6.mp3",
      A6: "A6.mp3", C7: "C7.mp3", "D#7": "Ds7.mp3", "F#7": "Fs7.mp3",
      A7: "A7.mp3", C8: "C8.mp3"
    },
    release: 1,
    baseUrl: "https://tonejs.github.io/audio/salamander/"
  });
  await sampler.loaded;

  const chain = [sampler];
  if(bright){
    const eq = new Tone.EQ3({ low: -1, mid: 0, high: 2 });
    const rev = new Tone.Freeverb({ roomSize: 0.7, dampening: 3000, wet: 0.12 });
    sampler.chain(eq, rev);
    chain.push(eq, rev);
  }else{
    const rev = new Tone.Freeverb({ roomSize: 0.65, dampening: 2600, wet: 0.08 });
    sampler.chain(rev);
    chain.push(rev);
  }
  return { inst: sampler, chain };
}

// label helpers
function nameAG(midi){
  const names = ["C","C#","D","D#","E","F","F#","G","G#","A","A#","B"];
  const n = names[midi % 12];
  const octave = Math.floor(midi/12) - 1;
  return { name: n, octave };
}
function nameDoReMi(midi){
  const map = { "C":"ド","D":"レ","E":"ミ","F":"ファ","G":"ソ","A":"ラ","B":"シ" };
  const { name } = nameAG(midi);
  const base = name.replace("#","♯");
  const kana = map[base.replace("♯","")] ?? base;
  return { name: base.includes("♯") ? `${kana}♯` : kana, octave: Math.floor(midi/12) - 1 };
}

// range helpers
const clampMidi = (m)=>clamp(m, A0_MIDI, C8_MIDI);
function centerPresetRange(centerMidi, keyCount){
  const half = Math.floor((keyCount-1)/2);
  const min = clampMidi(centerMidi - half);
  const max = clampMidi(min + keyCount - 1);
  return { minMidi:min, maxMidi:max };
}
function analyzeNoteRangeAuto(notes){
  if(!notes.length) return { minMidi:A0_MIDI, maxMidi:C8_MIDI };
  let min=Infinity, max=-Infinity;
  for(const n of notes){ if(n.midi<min) min=n.midi; if(n.midi>max) max=n.midi; }
  min = clampMidi(min-3); max = clampMidi(max+3);
  const minWidth = 24;
  if(max-min+1 < minWidth){
    const center = (min+max)/2|0;
    return centerPresetRange(center, minWidth);
  }
  return { minMidi:min, maxMidi:max };
}

// ---------- particles / ripples / aura ----------
function spawnParticles(store, {x,y,color}, level){
  const count = level==='standard' ? 8 : 14;
  for(let i=0;i<count;i++){
    const ang = Math.random()*Math.PI - Math.PI/2;
    const speed = 60 + Math.random()*120;
    store.push({
      x,y, vx:Math.cos(ang)*speed, vy:Math.sin(ang)*speed-40,
      life: 0.5 + Math.random()*0.4, age:0,
      color, size: 2 + Math.random()*3, sparkle: level==='fun' && Math.random()<0.35
    });
  }
}
function spawnRipple(store, {x,y}, level){
  const count = level==='standard' ? 1 : 2;
  for(let i=0;i<count;i++){
    store.push({ x,y, radius:5, maxRadius: level==='standard'?90:130, life:1.2, age:0, alpha:0.7, delay:i*0.1 });
  }
}

export default function App(){
  const canvasRef = useRef(null);

  // data
  const [notes, setNotes] = useState([]);
  const [name, setName] = useState("");
  const [isPlaying, setIsPlaying] = useState(false);
  const [playhead, setPlayhead] = useState(0);
  const [duration, setDuration] = useState(0);
  const durationRef = useRef(0); // 実長（停止判定用）
  const [visualEnd, setVisualEnd] = useState(0);
  const endTimeRef = useRef(Infinity); // 視覚的な終了時刻（即時反映）

  const [rate, setRate] = useState(1);
  const rateRef = useRef(1);

  const [sound, setSound] = useState("piano");
  const [soundLoading, setSoundLoading] = useState(false);
  const [audioReady, setAudioReady] = useState(false);
  const [instReady, setInstReady] = useState(false);

  const [noteStyle, setNoteStyle] = useState("star");
  const [effectLevel, setEffectLevel] = useState("standard"); // focus | standard | fun
  const [labelMode, setLabelMode] = useState("none"); // none | AG | DoReMi

  const [rangePreset, setRangePreset] = useState("auto");
  const [viewMinMidi, setViewMinMidi] = useState(A0_MIDI);
  const [viewMaxMidi, setViewMaxMidi] = useState(C8_MIDI);

  // --- 生成パラメータ（MVP） ---
  const [genKey, setGenKey] = useState("C");             // C,D,E,F,G,A,B
  const [genScale, setGenScale] = useState("major");     // major | minor
  const [genTempo, setGenTempo] = useState(90);          // bpm
  const [genBars, setGenBars] = useState(8);             // 小節数
  const [genDifficulty, setGenDifficulty] = useState(2); // 1..3

  // library UI
  const [libOpen, setLibOpen] = useState(false);
  const [libItems, setLibItems] = useState([]);

  // offline / diagnostics
  const [isOfflineMode, setIsOfflineMode] = useState(
    typeof navigator !== "undefined" ? !navigator.onLine : false
  );
  const [offlineReady, setOfflineReady] = useState(false);
  const [offlineStatusDetail, setOfflineStatusDetail] = useState(null);
  const [precacheState, setPrecacheState] = useState({ status: "idle" });
  const [updateToast, setUpdateToast] = useState(null);
  const [swVersion, setSwVersion] = useState(null);
  const [devPanelOpen, setDevPanelOpen] = useState(false);
  const [cacheReport, setCacheReport] = useState([]);
  const [purgeState, setPurgeState] = useState(null);
  const [cacheError, setCacheError] = useState(null);
  const controllerSeenRef = useRef(
    typeof navigator !== "undefined" ? Boolean(navigator.serviceWorker?.controller) : false
  );

  // 可視窓
  const noteStartsRef = useRef([]);
  const lowerBound = (arr, x) => {
    let lo = 0, hi = arr.length;
    while (lo < hi) {
      const mid = (lo + hi) >> 1;
      if (arr[mid] < x) lo = mid + 1; else hi = mid;
    }
    return lo;
  };
  useEffect(() => { noteStartsRef.current = notes.map(n => n.start); }, [notes]);

  // timing
  const playheadRef = useRef(0);
  const t0Ref = useRef(0);
  const rafIdRef = useRef(0);
  const rafActiveRef = useRef(false);
  const isPlayingRef = useRef(false);
  const prevTRef = useRef(0);

  // audio
  const masterRef = useRef(null);
  const busRef = useRef(null);
  const instrumentRef = useRef(null);

  async function ensureAudioReady() {
    try {
      await Tone.start();
      await Tone.context.resume?.();
    } catch (e) {
      console.warn("[audio] resume failed", e);
    }
  }

  // hit state
  const keyFlashRef = useRef(new Map()); // midi -> until(sec)
  const landedAtRef = useRef(new Map()); // noteId -> t

  // visuals
  const particlesRef = useRef([]);
  const ripplesRef = useRef([]);
  const trailsRef = useRef(new Map());
  const aurasRef = useRef([]);
  const bgIntensityRef = useRef(0);

  const refreshOfflineStatus = useCallback(async () => {
    if (typeof window === "undefined") return;
    try {
      const status = await window.__fnpwa?.checkOfflineReady?.();
      if (status) {
        setOfflineReady(Boolean(status.ok));
        setOfflineStatusDetail(status);
      }
    } catch (err) {
      console.warn("[FNPWA] checkOfflineReady failed", err);
      setOfflineReady(false);
      setOfflineStatusDetail({ ok: false, error: String(err) });
    }
  }, []);

  const refreshCacheReport = useCallback(async () => {
    if (typeof window === "undefined") return;
    try {
      const report = await window.__fnpwa?.debug?.listCaches?.();
      if (report) {
        setCacheReport(report);
        setCacheError(null);
      }
    } catch (err) {
      console.warn("[FNPWA] listCaches failed", err);
      setCacheReport([]);
      setCacheError(String(err));
    }
  }, []);

  const handleManualPrecache = useCallback(async () => {
    if (typeof window === "undefined" || !window.__fnpwa?.precache) {
      return;
    }
    setPrecacheState({ status: "running" });
    try {

      await window.__fnpwa?.collectAssetHints?.();

      const essentials = [
        "/",
        "/index.html",
        "/manifest.webmanifest",
        "/icons/icon-192.png",
        "/icons/icon-512.png",
        "/icons/maskable-512.png",
      ];
      const assetHints = window.__fnpwa?.assetHints || [];
      const result = await window.__fnpwa.precache([...essentials, ...assetHints]);
      setPrecacheState({ status: result?.ok ? "done" : "error", detail: result });
    } catch (err) {
      setPrecacheState({ status: "error", detail: { error: String(err) } });
    }
    await refreshOfflineStatus();
    await refreshCacheReport();
  }, [refreshCacheReport, refreshOfflineStatus]);

  const handlePurgeCaches = useCallback(async () => {
    if (typeof window === "undefined" || !window.__fnpwa?.debug?.purgeAll) {
      return;
    }
    setPurgeState({ status: "running" });
    try {
      const result = await window.__fnpwa.debug.purgeAll();
      setPurgeState({ status: "done", detail: result });
    } catch (err) {
      setPurgeState({ status: "error", detail: { error: String(err) } });
    }
    await refreshOfflineStatus();
    await refreshCacheReport();
  }, [refreshCacheReport, refreshOfflineStatus]);

  const handleUpdateNow = useCallback(() => {
    if (typeof window === "undefined") return;
    setUpdateToast({ status: "applying" });
    window.__fnpwa?.applyUpdate?.();
  }, []);

  const dismissUpdateToast = useCallback(() => {
    setUpdateToast(null);
  }, []);

  // size cache
  const canvasSizeRef = useRef({ W:0, H:0 });

  useEffect(() => {
    if (typeof window === "undefined") return;
    const update = () => setIsOfflineMode(!navigator.onLine);
    update();
    window.addEventListener("online", update);
    window.addEventListener("offline", update);
    return () => {
      window.removeEventListener("online", update);
      window.removeEventListener("offline", update);
    };
  }, []);

  useEffect(() => {
    if (typeof window === "undefined") return;
    let cancelled = false;
    (async () => {
      await refreshOfflineStatus();
      const info = await window.__fnpwa?.debug?.swInfo?.();
      if (!cancelled && info?.version) {
        setSwVersion(info.version);
      }
    })();
    return () => {
      cancelled = true;
    };
  }, [refreshOfflineStatus]);

  useEffect(() => {
    if (typeof window === "undefined") return;
    const onWaiting = () => setUpdateToast({ status: "ready" });
    const onRegistered = () => {
      window.__fnpwa?.requestOfflineStatus?.().catch(() => {});
    };
    const onAssetHints = () => {
      if (devPanelOpen) refreshCacheReport();
    };
    const onMessage = (event) => {
      const payload = event.detail;
      if (!payload) return;
      if (payload.type === "OFFLINE_STATUS") {
        if (payload.status) {
          setOfflineReady(Boolean(payload.status.ok));
          setOfflineStatusDetail(payload.status);
          if (payload.status.version) setSwVersion(payload.status.version);
        }
      } else if (payload.type === "PRECACHE_RESULT") {
        const result = payload.result || payload;
        setPrecacheState({ status: result?.ok ? "done" : "error", detail: result });
        refreshOfflineStatus();
        refreshCacheReport();
      } else if (payload.type === "SW_VERSION") {
        if (payload.version) setSwVersion(payload.version);
      }
    };

    window.addEventListener("fnpwa:sw-waiting", onWaiting);
    window.addEventListener("fnpwa:sw-registered", onRegistered);
    window.addEventListener("fnpwa:asset-hints", onAssetHints);
    window.addEventListener("fnpwa:sw-message", onMessage);
    return () => {
      window.removeEventListener("fnpwa:sw-waiting", onWaiting);
      window.removeEventListener("fnpwa:sw-registered", onRegistered);
      window.removeEventListener("fnpwa:asset-hints", onAssetHints);
      window.removeEventListener("fnpwa:sw-message", onMessage);
    };
  }, [devPanelOpen, refreshCacheReport, refreshOfflineStatus]);

  useEffect(() => {
    if (!devPanelOpen) return;

    window.__fnpwa?.collectAssetHints?.();

    refreshCacheReport();
  }, [devPanelOpen, refreshCacheReport]);

  useEffect(() => {
    if (typeof window === "undefined") return;
    const handler = () => {
      if (!controllerSeenRef.current) {
        controllerSeenRef.current = true;
        return;
      }
      window.location.reload();
    };
    window.addEventListener("fnpwa:controllerchange", handler);
    return () => window.removeEventListener("fnpwa:controllerchange", handler);
  }, []);

  useEffect(() => {
    if (!isOfflineMode) {
      refreshOfflineStatus();
    }
  }, [isOfflineMode, refreshOfflineStatus]);

  // ====== 初期化：バスのみ作成 ======
  useEffect(()=>{
    masterRef.current = new Tone.Gain(0.9).toDestination();
    busRef.current = new Tone.Gain(1).connect(masterRef.current);
    setAudioReady(true);

    setTimeout(onResize, 0);
    return ()=>{
      try{ instrumentRef.current?.inst?.dispose?.(); }catch{}
      try{ instrumentRef.current?.chain?.forEach(n=>{n.disconnect?.(); n.dispose?.();}); }catch{}
      try{ busRef.current?.disconnect?.(); busRef.current?.dispose?.(); }catch{}
      try{ masterRef.current?.disconnect?.(); masterRef.current?.dispose?.(); }catch{}
    };
  },[]);

  // ====== 楽器の生成/切替 ======
  useEffect(()=>{
    if(!audioReady || !busRef.current) return;
    if(isOfflineMode && sound !== "synth"){
      setSound("synth");
      return;
    }
    (async()=>{
      setSoundLoading(true);
      setInstReady(false);
      const prev = instrumentRef.current;
      try{
        const next = sound==="synth" ? await createSynthChain()
                   : sound==="piano" ? await createPianoChain(false)
                                     : await createPianoChain(true);
        const last = next.chain[next.chain.length - 1];
        last.connect(busRef.current);
        instrumentRef.current = next;
        setInstReady(true);
      }finally{
        setSoundLoading(false);
        if(prev){
          try{ prev.chain.forEach(n=>n.disconnect?.()); }catch{}
          try{ prev.inst.dispose?.(); }catch{}
          try{ prev.chain.forEach(n=>n.dispose?.()); }catch{}
        }
      }
    })();
  },[sound, audioReady, isOfflineMode]);

  // ショートカット（8は85%）
  useEffect(()=>{
    const onKey=(e)=>{
      const map = {"1":0.2,"2":0.3,"3":0.4,"4":0.5,"5":0.6,"6":0.7,"7":0.8,"8":0.85,"9":0.9,"0":1.0};
      if(map[e.key]!=null) setRate(map[e.key]);
    };
    window.addEventListener("keydown", onKey);
    return ()=>window.removeEventListener("keydown", onKey);
  },[]);

  // 速度変更時、位置維持
  useEffect(()=>{
    const now = Tone.now();
    t0Ref.current = now - (playheadRef.current / rate);
    rateRef.current = rate;
    prevTRef.current = playheadRef.current;
  },[rate]);

  // resize
  useEffect(()=>{
    const handle=()=>onResize();
    window.addEventListener("resize", handle);
    return ()=>window.removeEventListener("resize", handle);
  },[notes, viewMinMidi, viewMaxMidi]);

  useEffect(()=>()=>cancelRAF(),[]);

  function onResize(){
    const c = canvasRef.current; if(!c) return;
    const dpr = window.devicePixelRatio||1;
    const rect = c.getBoundingClientRect();
    c.width = Math.floor(rect.width*dpr);
    c.height = Math.floor(rect.height*dpr);
    c.getContext("2d").setTransform(dpr,0,0,dpr,0,0);
    canvasSizeRef.current = { W:rect.width, H:rect.height };
    recomputeVisualEnd(rect.height, notes);
    renderFrame(playheadRef.current);
  }

  function cancelRAF(){ rafActiveRef.current=false; if(rafIdRef.current){ cancelAnimationFrame(rafIdRef.current); rafIdRef.current=0; } }
  function startRAF(){ if(rafActiveRef.current) return; rafActiveRef.current=true; rafIdRef.current=requestAnimationFrame(draw); }

  // visualEnd → endTimeRef へ即反映（未確定時はInfinity）
  function recomputeVisualEnd(H, src){
    if(!H || !src.length){
      setVisualEnd(0);
      endTimeRef.current = Infinity; // 未確定なら止めない
      return;
    }
    const visualH = H - KB_HEIGHT;
    let maxT = 0;
    for(const n of src){
      const visDur = Math.max(NOTE_MIN_HEIGHT/SPEED, Math.min(VISUAL_MAX_SEC, n.end-n.start));
      const disappear = n.start + visDur + (visualH/SPEED);
      if(disappear > maxT) maxT = disappear;
    }
    setVisualEnd(maxT);
    endTimeRef.current = maxT; // refに即時反映
  }

  // ====== MIDIロード共通 ======
  async function loadMidiFromBytes(arrayBuffer) {
    try {
      const m = new Midi(arrayBuffer);
      const flat = [];
      m.tracks.forEach(tr=>{
        const ignore = (tr.channel===9) || tr.instrument?.percussion;
        tr.notes.forEach(n=>{
          if(ignore) return;
          if(n.midi<A0_MIDI || n.midi>C8_MIDI) return;
          const dur = n.duration ?? 0;
          flat.push({ i: flat.length, midi:n.midi, start:n.time, end:n.time+dur, vel:n.velocity });
        });
      });
      flat.sort((a,b)=>a.start-b.start);
      const merged = mergeConsecutiveNotes(flat);

      const dur = merged.reduce((mx,n)=>Math.max(mx,n.end),0);
      setNotes(merged);
      setDuration(dur);
      durationRef.current = dur; // refにも保持
      setName("Generated.mid");

      applyRangePreset(rangePreset, merged);

      keyFlashRef.current.clear();
      landedAtRef.current.clear();
      particlesRef.current = [];
      ripplesRef.current = [];
      trailsRef.current.clear();
      aurasRef.current = [];
      bgIntensityRef.current = 0;

      stop(true);
      const H = canvasSizeRef.current.H || canvasRef.current?.getBoundingClientRect().height || 0;
      recomputeVisualEnd(H, merged);
      renderFrame(0);
    } catch (err) {
      console.error("loadMidiFromBytes failed:", err);
      alert("ライブラリ/MIDIの読み込みに失敗しました。");
    }
  }

  // ====== 生成（MVP：ルールベース） ======
  function toArrayBufferFromU8(u8){
    return u8.buffer.slice(u8.byteOffset, u8.byteOffset + u8.byteLength);
  }

  const KEY_TO_SEMITONE = { C:0, D:2, E:4, F:5, G:7, A:9, B:11 };
  function buildScaleIntervals(scale){
    return scale==="minor" ? [0,2,3,5,7,8,10,12] : [0,2,4,5,7,9,11,12]; // 自然的短音階/長音階
  }

  function randomChoice(arr){ return arr[Math.floor(Math.random()*arr.length)]; }
  function clampToRange(m){ return clampMidi(m); }

  async function generateAndLoad() {
    try {
      const tempo = clamp(genTempo, 50, 160);
      const bars = clamp(genBars, 2, 32);
      const difficulty = clamp(genDifficulty, 1, 3);

      const midi = new Midi();
      midi.header.setTempo(tempo);

      const tr = midi.addTrack();
      const rootSemitone = KEY_TO_SEMITONE[genKey] ?? 0;
      const scale = buildScaleIntervals(genScale);
      const rootOct = 60; // C4を基準、選んだキーにシフト

      // リズム：難易度で密度を切替
      // diff=1: 1/2音符中心, diff=2: 1/4中心, diff=3: 1/8混在
      const rhythmPool =
        difficulty===1 ? [1.0, 0.5, 0.5, 1.0] :
        difficulty===2 ? [0.5, 0.5, 0.25, 0.25, 1.0] :
                         [0.25, 0.25, 0.5, 0.25, 0.125, 0.375];

      // メロディ方針：スケール内を小さな歩幅でランダムウォーク（跳躍抑制）、小節末は着地
      const totalBeats = bars * 4; // 4/4のみ（MVP）
      let tBeat = 0;
      let degreeIdx = 0; // スケール内の位置
      let currentMidi = clampToRange(rootOct + rootSemitone + scale[degreeIdx]);

      while(tBeat < totalBeats - 1e-6){
        let dur = randomChoice(rhythmPool);
        if(tBeat + dur > totalBeats) dur = totalBeats - tBeat;

        // 小節終端は主音or和声音へ寄せる
        const atBarEnd = Math.abs((tBeat % 4) + dur - 4) < 1e-6;
        const targetDegrees = genScale==="major" ? [0,4,7,12] : [0,3,7,12]; // I和声音
        if(atBarEnd){
          const tg = randomChoice(targetDegrees);
          currentMidi = clampToRange(rootOct + rootSemitone + tg);
        }else{
          // ランダムウォーク：-2..+2度の範囲で移動（跳躍抑制）
          const step = randomChoice([-2,-1,0,1,1,2]); // 上行を少し優先
          degreeIdx = clamp(degreeIdx + step, 0, scale.length-1);
          currentMidi = clampToRange(rootOct + rootSemitone + scale[degreeIdx]);
          // たまにオクターブ上げ下げ（難易度3のみ）
          if(difficulty===3 && Math.random()<0.15){
            const up = Math.random()<0.5 ? -12 : 12;
            currentMidi = clampToRange(currentMidi + up);
          }
        }

        // 休符：難易度1で少なめ、3でやや多め
        const restProb = difficulty===1 ? 0.05 : difficulty===2 ? 0.1 : 0.15;
        const isRest = Math.random() < restProb;

        if(!isRest){
          const timeSec = (tBeat / (tempo/60));
          const durSec  = Math.max(0.12, dur / (tempo/60));
          tr.addNote({
            midi: currentMidi,
            time: timeSec,
            duration: durSec,
            velocity: 0.8 + Math.random()*0.15
          });
        }
        tBeat += dur;
      }

      const bytes = midi.toArray();
      await loadMidiFromBytes(toArrayBufferFromU8(bytes));
      setName(`${genKey}${genScale==="major"?"":"m"}_${tempo}bpm_${bars}bars.mid`);
    } catch (e) {
      console.error(e);
      alert("生成に失敗しました。");
    }
  }

  // ファイル選択
  async function onFile(e){
    const f = e.target.files?.[0]; if(!f) return;
    if(!/\.midi?$/i.test(f.name)){ alert("MIDIファイル（.mid / .midi）を選んでください。"); return; }
    if(f.size > 10 * 1024 * 1024){ alert("ファイルサイズが大きすぎます（10MB以下）"); return; }
    try{
      const buf = await f.arrayBuffer();
      await loadMidiFromBytes(buf);
      setName(f.name);
    }catch(err){
      console.error(err);
      alert("MIDIの読み込みに失敗しました。");
    }
  }

  function applyRangePreset(preset, src){
    let range;
    if(preset==="auto") range = analyzeNoteRangeAuto(src);
    else if(preset==="24") range = centerPresetRange(MIDDLE_C, 24);
    else if(preset==="48") range = centerPresetRange(MIDDLE_C, 48);
    else if(preset==="61") range = centerPresetRange(MIDDLE_C, 61);
    else range = { minMidi:A0_MIDI, maxMidi:C8_MIDI };
    setViewMinMidi(range.minMidi);
    setViewMaxMidi(range.maxMidi);
  }
  useEffect(()=>{ applyRangePreset(rangePreset, notes); },[rangePreset]);

  // -------- transport --------
  async function play(){
<<<<<<< HEAD
    await ensureAudioReady?.();
=======
    await ensureAudioReady();
>>>>>>> 02b9f3e8
    if(!audioReady){
      masterRef.current = new Tone.Gain(0.9).toDestination();
      busRef.current = new Tone.Gain(1).connect(masterRef.current);
      setAudioReady(true);
    }
    if(!notes.length) return;
    const usingSynth = sound === "synth" || !instrumentRef.current?.inst;
    if(!usingSynth && !instReady){
      alert("外部音源を読み込み中です。準備完了後に再生できます。オフライン時はSynthをご利用ください。");
      return;
    }
    cancelRAF();

    // 再生開始時に visualEnd を再計算（高さ未確定対策）
    const H = canvasSizeRef.current.H || canvasRef.current?.getBoundingClientRect().height || 0;
    recomputeVisualEnd(H, notes);

    const now = Tone.now();
    t0Ref.current = now - (playheadRef.current / rateRef.current);
    prevTRef.current = playheadRef.current;

    masterRef.current?.gain?.rampTo?.(0.9, 0.03);
    isPlayingRef.current = true;
    setIsPlaying(true);
    startRAF();
  }
  function pause(){
    cancelRAF();
    const tFreeze = isPlayingRef.current
      ? (Tone.now() - t0Ref.current) * rateRef.current
      : playheadRef.current;

    isPlayingRef.current = false;
    setIsPlaying(false);

    setPlayhead(tFreeze);
    playheadRef.current = tFreeze;
    prevTRef.current = tFreeze;

    masterRef.current?.gain?.rampTo?.(0, 0.03);
    instrumentRef.current?.inst?.releaseAll?.();

    renderFrame(tFreeze);
  }
  function stop(resetToZero=true){
    cancelRAF();
    isPlayingRef.current = false;
    setIsPlaying(false);

    const target = resetToZero ? 0 : playheadRef.current;
    setPlayhead(target);
    playheadRef.current = target;
    prevTRef.current = target;
    t0Ref.current = Tone.now() - (target / rateRef.current);

    keyFlashRef.current.clear();
    landedAtRef.current.clear();
    particlesRef.current = [];
    ripplesRef.current = [];
    trailsRef.current.clear();
    aurasRef.current = [];
    bgIntensityRef.current = 0;

    masterRef.current?.gain?.rampTo?.(0, 0.03);
    instrumentRef.current?.inst?.releaseAll?.();

    renderFrame(target);
  }

  // ====== 音を鳴らす（安全化） ======
  function triggerNote(midi, durSec, vel){
    const inst = instrumentRef.current?.inst;
    if(!inst) return;
    try {
      const note = Tone.Frequency(midi, "midi").toNote();
      const velocity = clamp(vel ?? 0.9, 0.1, 1);
      inst.triggerAttackRelease?.(note, durSec, undefined, velocity);
    } catch (error) {
      console.warn("triggerNote failed:", error);
      // 音で失敗してもアプリは止めない
    }
  }

  // ====== 保存/ライブラリ ======
  async function handleSave(){
    if(!notes.length){ alert("保存できる曲がありません。MIDIを読み込むか作曲してください。"); return; }
    const nm = prompt("保存名を入力", name || "Untitled");
    if(nm == null) return;

    const midi = new Midi();
    const tr = midi.addTrack();
    for(const n of notes){
      tr.addNote({ midi:n.midi, time:n.start, duration: Math.max(0.05, n.end-n.start), velocity: n.vel ?? 0.9 });
    }
    const bytes = midi.toArray();
    await saveSong(nm, bytes);
    alert("保存しました。");
  }
  async function openLibrary(){
    const items = await listSongs();
    setLibItems(items);
    setLibOpen(true);
  }
  async function loadFromLibrary(id){
    try{
      const u8 = await loadSongBytes(id);
      if(!u8){ alert("ライブラリからの読み込みに失敗しました。"); return; }
      await loadMidiFromBytes(toArrayBufferFromU8(u8));
      setLibOpen(false);
    }catch(e){
      console.error(e);
      alert("ライブラリからの読み込みに失敗しました。");
    }
  }
  async function removeFromLibrary(id){
    await removeSong(id);
    const items = await listSongs();
    setLibItems(items);
  }

  // -------- drawing --------
  function draw(){
    const now = Tone.now();
    let t = isPlayingRef.current ? (now - t0Ref.current)*rateRef.current : playheadRef.current;

    // 終了判定：ref優先（state遅延を回避）
    const limitVisual = endTimeRef.current;
    const limit = Math.max(durationRef.current, isFinite(limitVisual) ? limitVisual : 0) + STOP_TAIL;
    const epsilon = 1/60; // 1フレームの余裕

    if(isPlayingRef.current && limit>0 && t >= limit - epsilon){
      t = limit;
      isPlayingRef.current = false;
      setIsPlaying(false);
      setPlayhead(limit);
      playheadRef.current = limit;
      masterRef.current?.gain?.rampTo?.(0, 0.03);
      instrumentRef.current?.inst?.releaseAll?.();
      renderFrame(limit);
      cancelRAF();
      return;
    }

    if(isPlayingRef.current){ setPlayhead(t); playheadRef.current = t; }
    renderFrame(t);

    if(rafActiveRef.current) rafIdRef.current = requestAnimationFrame(draw);
  }

  // 半音等間隔のX計算
  function keyCountVisible(){ return Math.max(1, (viewMaxMidi - viewMinMidi + 1)); }
  function xForMidi(midi, W){ return ((midi - viewMinMidi) / keyCountVisible()) * W; }
  function keyWidth(W){ return W / keyCountVisible(); }

  function renderFrame(t){
    const c = canvasRef.current; if(!c) return;
    const ctx = c.getContext("2d");
    const { W, H } = canvasSizeRef.current;
    if(!W || !H) return;

    // bg
    const base = {r:9,g:17,b:25};
    const k = (effectLevel!=="focus") ? bgIntensityRef.current : 0;
    const r = Math.min(255, base.r + k*20);
    const g = Math.min(255, base.g + k*15);
    const b = Math.min(255, base.b + k*10);
    ctx.fillStyle = `rgb(${r|0},${g|0},${b|0})`;
    ctx.fillRect(0,0,W,H);

    // グリッド
    ctx.strokeStyle = COLORS.grid; ctx.lineWidth = 1;
    const totalVisual = H - KB_HEIGHT;
    const secTop = Math.floor(t - 2);
    const secBottom = Math.ceil(t + totalVisual / SPEED + 2);
    for(let s=secTop; s<=secBottom; s++){
      const y = timeToY(t, s);
      ctx.beginPath(); ctx.moveTo(0,y); ctx.lineTo(W,y); ctx.stroke();
    }

    const keylineY = H - KB_HEIGHT;
    const tPrev = prevTRef.current;
    const dt = Math.max(0, t - tPrev);
    bgIntensityRef.current = Math.max(0, bgIntensityRef.current - dt*2);

    // 古いトレイル間引き
    if(effectLevel!=="focus"){
      for(const [id, trail] of trailsRef.current){
        const filtered = trail.filter(p => t - p.time < 0.8);
        if(filtered.length) trailsRef.current.set(id, filtered);
        else trailsRef.current.delete(id);
      }
    }

    const wKey = keyWidth(W);

    // ----- NOTES（鍵盤の上に出ないようクリップ） -----
    ctx.save();
    ctx.beginPath();
    ctx.rect(0, 0, W, keylineY);
    ctx.clip();

    // 可視範囲のノートだけを走査
    const lookBack = (totalVisual / SPEED) + VISUAL_MAX_SEC + 1.0;
    const lookAhead = (totalVisual / SPEED) + 1.0;
    const winStart = t - lookBack;
    const winEnd   = t + lookAhead;

    const starts = noteStartsRef.current;
    for (let idx = lowerBound(starts, winStart);
         idx < notes.length && notes[idx].start <= winEnd;
         idx++) {

      const n = notes[idx];
      const durSec = n.end - n.start;
      const visSec = Math.max(NOTE_MIN_HEIGHT / SPEED, Math.min(VISUAL_MAX_SEC, durSec));
      const h = visSec * SPEED;

      const yTop = timeToYTop(t, n.start, totalVisual, h);
      const yBottom = yTop + h;
      const yTopPrev = timeToYTop(tPrev, n.start, totalVisual, h);
      const yBottomPrev = yTopPrev + h;

      // 発音判定（try/catchで保護）
      const crossed = (yBottomPrev < keylineY) && (yBottom >= keylineY);
      const justLanded = isPlayingRef.current && crossed && !landedAtRef.current.has(n.i);
      if(justLanded){
        try{
          const durPlay = Math.max(0.05, durSec / rateRef.current);
          triggerNote(n.midi, durPlay, n.vel);
          landedAtRef.current.set(n.i, t);
          keyFlashRef.current.set(n.midi, t + (FLASH_MS/1000)/rateRef.current);
        }catch(err){
          console.warn("Note trigger failed:", err);
        }

        // ビジュアル（音が失敗しても実行）
        if(effectLevel!=="focus"){
          const xCenter = xForMidi(n.midi, W) + wKey/2;
          const pc = isWhite(n.midi) ? COLORS.particleWhite : COLORS.particleBlack;
          if(effectLevel==="standard"){
            spawnRipple(ripplesRef.current, {x:xCenter, y:keylineY}, "standard");
          }else{
            bgIntensityRef.current = Math.min(1, bgIntensityRef.current + (n.vel||0.9)*0.3);
            const hue = 210 - (clamp(n.midi, A0_MIDI, C8_MIDI)-A0_MIDI) * ((210-55)/KEY_COUNT);
            const width = 6 + (n.vel||0.9)*12;
            const life  = 1.4 + (n.vel||0.9)*0.4;
            aurasRef.current.push({ x:xCenter, y:keylineY, hue, width, life, age:0 });
            spawnRipple(ripplesRef.current, {x:xCenter, y:keylineY}, "fun");
            spawnParticles(particlesRef.current, {x:xCenter, y:keylineY, color:pc}, "fun");
          }
        }
      }

      // 可視レンジ外
      const inView = (n.midi >= viewMinMidi-1 && n.midi <= viewMaxMidi+1);
      if(!inView) { trailsRef.current.delete(n.i); continue; }
      if(yTop>H || yBottom<0){ trailsRef.current.delete(n.i); continue; }

      const x = xForMidi(n.midi, W);

      // トレイル
      if(effectLevel!=="focus" && isPlayingRef.current && yTop>=0 && yTop<=keylineY){
        if(!trailsRef.current.has(n.i)) trailsRef.current.set(n.i, []);
        const trail = trailsRef.current.get(n.i);
        trail.push({ x: x + wKey/2, y: yTop + h/2, time: t, color: isWhite(n.midi) ? COLORS.trailWhite : COLORS.trailBlack });
        if(trail.length>8) trail.shift();
      }

      const landedAt = landedAtRef.current.get(n.i);
      const litUntil = landedAt!=null ? (landedAt + Math.max(MIN_LIT_SEC, durSec/rateRef.current)) : 0;
      const isLit = landedAt!=null && t <= litUntil + 0.02;

      const isW = isWhite(n.midi);
      const fill = isW ? (isLit?COLORS.noteWhiteActive:COLORS.noteWhite) : (isLit?COLORS.noteBlackActive:COLORS.noteBlack);
      drawNote(ctx, noteStyle, { x:x+1, y:yTop, w:Math.max(1,wKey-2), h, color:fill });
    }

    if(effectLevel!=="focus") drawTrails(ctx, trailsRef.current, t);
    if(effectLevel!=="focus") drawAuras(ctx, aurasRef.current, dt, keylineY);
    drawRipples(ctx, ripplesRef.current, dt);
    drawParticles(ctx, particlesRef.current, dt);

    ctx.restore();

    // keyboard
    drawKeyboardUniform(ctx, 0, H-KB_HEIGHT, W, KB_HEIGHT, t, notes, viewMinMidi, viewMaxMidi, labelMode);

    // edge fade
    drawEdgeFade(ctx, W, H);

    // HUD
    ctx.fillStyle = COLORS.text; ctx.font = "12px ui-sans-serif, system-ui";
    ctx.fillText(`${fmt(t)} / ${fmt(Math.max(durationRef.current, isFinite(endTimeRef.current)?endTimeRef.current:0))}  (${Math.round(rateRef.current*100)}%)`, 10, 16);

    prevTRef.current = t;
  }

  function drawNote(ctx, style, box){
    const {x,y,w,h,color} = box;
    ctx.fillStyle = color;

    const drawRectOnly = (effectLevel==="focus");
    if(drawRectOnly || style==="rect"){
      const r = Math.min(6, w*0.3);
      ctx.beginPath();
      ctx.moveTo(x+r, y);
      ctx.arcTo(x+w, y, x+w, y+h, r);
      ctx.arcTo(x+w, y+h, x, y+h, r);
      ctx.arcTo(x, y+h, x, y, r);
      ctx.arcTo(x, y, x+w, y, r);
      ctx.closePath();
      ctx.fill();
      ctx.strokeStyle = "rgba(255,255,255,0.12)";
      ctx.lineWidth = 1;
      ctx.stroke();
      return;
    }

    const r = Math.min(6, w*0.3);
    ctx.beginPath();
    ctx.moveTo(x+r, y);
    ctx.arcTo(x+w, y, x+w, y+h, r);
    ctx.arcTo(x+w, y+h, x, y+h, r);
    ctx.arcTo(x, y+h, x, y, r);
    ctx.arcTo(x, y, x+w, y, r);
    ctx.closePath();
    ctx.fill();
    ctx.strokeStyle = "rgba(255,255,255,0.12)";
    ctx.lineWidth = 1;
    ctx.stroke();

    const cx = x + w/2, cy = y + Math.min(h*0.35, 18);
    ctx.save();
    ctx.fillStyle = "rgba(255,255,255,0.92)";
    ctx.strokeStyle = "rgba(0,0,0,0.15)";
    ctx.lineWidth = 1;
    if(style==="star") drawStar(ctx, cx, cy, Math.min(w,h*0.4)/2, 5);
    else drawHeart(ctx, cx, cy, Math.min(w,h*0.4)/2);
    ctx.fill(); ctx.stroke();
    ctx.restore();
  }
  function drawStar(ctx, cx, cy, r, spikes=5){
    const step = Math.PI / spikes;
    ctx.beginPath();
    for(let i=0;i<2*spikes;i++){
      const rad = i*step;
      const rr = (i%2===0) ? r : r*0.5;
      const x = cx + Math.cos(rad - Math.PI/2)*rr;
      const y = cy + Math.sin(rad - Math.PI/2)*rr;
      if(i===0) ctx.moveTo(x,y); else ctx.lineTo(x,y);
    }
    ctx.closePath();
  }
  function drawHeart(ctx, cx, cy, r){
    const s = r/1.2;
    ctx.beginPath();
    ctx.moveTo(cx, cy + s*0.6);
    ctx.bezierCurveTo(cx + s, cy - s*0.4, cx + s*0.6, cy - s*1.2, cx, cy - s*0.4);
    ctx.bezierCurveTo(cx - s*0.6, cy - s*1.2, cx - s, cy - s*0.4, cx, cy + s*0.6);
    ctx.closePath();
  }

  function drawTrails(ctx, trails, now){
    ctx.save();
    ctx.globalCompositeOperation = "screen";
    ctx.lineWidth = 2;
    ctx.lineCap = "round";
    for(const trail of trails.values()){
      if(trail.length<2) continue;
      for(let i=1;i<trail.length;i++){
        const p1 = trail[i-1], p2 = trail[i];
        const age = now - p2.time;
        const alpha = Math.max(0, 1 - age/0.8) * 0.6;
        const rgba = (p2.color.startsWith("rgb("))
          ? p2.color.replace("rgb(", "rgba(").replace(")", `,${alpha})`)
          : p2.color;
        ctx.strokeStyle = rgba;
        ctx.beginPath();
        ctx.moveTo(p1.x, p1.y);
        ctx.lineTo(p2.x, p2.y);
        ctx.stroke();
      }
    }
    ctx.restore();
  }

  function drawRipples(ctx, ripples, dt){
    const next = [];
    for(const r of ripples){
      r.age += dt;
      if(r.age < r.life + r.delay){ next.push(r); }
    }
    ripples.length = 0; ripples.push(...next);

    ctx.save();
    for(const r of ripples){
      if(r.age < r.delay) continue;
      const progress = (r.age - r.delay) / r.life;
      const radius = progress * r.maxRadius;
      const alpha = (1 - progress) * 0.7;
      ctx.strokeStyle = `rgba(255,255,255,${alpha})`;
      ctx.lineWidth = 2;
      ctx.beginPath();
      ctx.arc(r.x, r.y, radius, 0, Math.PI*2);
      ctx.stroke();
    }
    ctx.restore();
  }

  function drawParticles(ctx, arr, dt){
    if(arr.length > 800) arr.splice(0, arr.length - 800);
    const g = 980;
    const next = [];
    for(const p of arr){
      const age = p.age + dt;
      if(age < p.life){
        const newX = p.x + p.vx*dt;
        const newY = p.y + p.vy*dt + 0.5*g*dt*dt;
        const newVy = p.vy + g*dt;
        next.push({...p, x:newX, y:newY, vy:newVy, age});
      }
    }
    arr.length = 0; arr.push(...next);

    ctx.save();
    ctx.globalCompositeOperation = "screen";
    for(const p of arr){
      const alpha = 1 - (p.age/p.life);
      ctx.save();
      ctx.globalAlpha = alpha*0.9;
      if(p.sparkle && Math.sin(p.age*15)>0.3){
        ctx.shadowBlur = 8;
        ctx.shadowColor = p.color;
      }
      ctx.fillStyle = p.color;
      ctx.beginPath();
      ctx.arc(p.x, p.y, p.size, 0, Math.PI*2);
      ctx.fill();
      ctx.restore();
    }
    ctx.restore();
  }

  function drawAuras(ctx, auras, dt, keylineY){
    const next = [];
    for(const a of auras){
      a.age += dt;
      if(a.age < a.life) next.push(a);
    }
    auras.length = 0; auras.push(...next);

    for(const a of auras){
      const progress = a.age / a.life;
      const alpha = (1 - progress) * 0.9;
      const topY = keylineY - 220;
      const grd = ctx.createLinearGradient(a.x, keylineY, a.x, topY);
      grd.addColorStop(0, `hsla(${a.hue},90%,65%,${alpha})`);
      grd.addColorStop(1, `hsla(${a.hue},90%,65%,0)`);
      ctx.fillStyle = grd;
      const w = a.width * (1 + 0.2*Math.sin(a.age*6));
      ctx.fillRect(a.x - w/2, topY, w, keylineY-topY);

      const rg = ctx.createRadialGradient(a.x, keylineY, 0, a.x, keylineY, 28);
      rg.addColorStop(0, `hsla(${a.hue},90%,75%,${alpha*0.5})`);
      rg.addColorStop(1, `hsla(${a.hue},90%,75%,0)`);
      ctx.fillStyle = rg;
      ctx.beginPath(); ctx.arc(a.x, keylineY, 28, 0, Math.PI*2); ctx.fill();
    }
  }

  // 半音等間隔の鍵盤
  function drawKeyboardUniform(ctx, x, y, w, h, t, allNotes, minMidi, maxMidi, labelMode){
    const keyW = keyWidth(w);

    ctx.fillStyle = COLORS.keyShadow; ctx.fillRect(x, y-6, w, 6);

    // 白鍵
    for(let m=minMidi; m<=maxMidi; m++){
      if(!isWhite(m)) continue;
      const keyX = xForMidi(m, w);
      ctx.fillStyle = COLORS.whiteKey;
      ctx.fillRect(keyX, y, keyW-1, h);
      ctx.strokeStyle = COLORS.keyBorder;
      ctx.strokeRect(keyX, y, keyW-1, h);
    }
    // 黒鍵
    for(let m=minMidi; m<=maxMidi; m++){
      if(isWhite(m)) continue;
      const keyX = xForMidi(m, w);
      const blackW = keyW * 0.7;
      const blackH = h * 0.62;
      const bx = keyX + (keyW - blackW)/2;
      ctx.fillStyle = COLORS.blackKey;
      ctx.fillRect(bx, y, blackW, blackH);
    }

    // アクティブ
    const active = new Set();
    for(const [id, landedAt] of landedAtRef.current){
      const n = allNotes[id]; if(!n) continue;
      if(n.midi < minMidi || n.midi > maxMidi) continue;
      const litUntil = landedAt + Math.max(MIN_LIT_SEC, (n.end-n.start)/rateRef.current);
      if(t<=litUntil+0.02) active.add(n.midi);
    }
    for(const midi of active){
      const keyX = xForMidi(midi, w);
      const isW = isWhite(midi);
      const flashEnd = keyFlashRef.current.get(midi) ?? 0;
      const flashDur = (FLASH_MS/1000)/rateRef.current;
      const flashAlpha = Math.max(0, Math.min(1, (flashEnd - t)/flashDur));
      const base = isW ? COLORS.keyActiveWhite : COLORS.keyActiveBlack;
      ctx.fillStyle = base;
      if(isW){
        ctx.globalAlpha = 0.35; ctx.fillRect(keyX, y, keyW-1, h);
        if(flashAlpha>0){ ctx.globalAlpha = 0.35 + 0.35*flashAlpha; ctx.fillRect(keyX, y, keyW-1, h); }
      }else{
        const blackW = keyW*0.7, blackH=h*0.62, bx=keyX+(keyW-blackW)/2;
        ctx.globalAlpha = 0.4; ctx.fillRect(bx, y, blackW, blackH);
        if(flashAlpha>0){ ctx.globalAlpha = 0.4 + 0.35*flashAlpha; ctx.fillRect(bx, y, blackW, blackH); }
      }
      ctx.globalAlpha = 1;
    }

    // Cマーカー
    ctx.save();
    for(let m=minMidi; m<=maxMidi; m++){
      if(m%12!==0) continue;
      const keyX = xForMidi(m, w);
      const cx = keyX + keyW/2;
      const isC4 = (m===MIDDLE_C);
      ctx.strokeStyle = isC4?COLORS.markerC4:COLORS.markerC;
      ctx.lineWidth = isC4?3:2;
      ctx.beginPath(); ctx.moveTo(cx, y-6); ctx.lineTo(cx, y-1); ctx.stroke();
      if(isC4){
        ctx.fillStyle = "rgba(251,191,36,0.2)";
        ctx.beginPath(); ctx.arc(cx, y-10, 10, 0, Math.PI*2); ctx.fill();
        ctx.fillStyle = COLORS.markerC4; ctx.font = "bold 10px ui-sans-serif, system-ui"; ctx.textAlign="center";
        ctx.fillText("C4", cx, y-10);
      }
    }
    ctx.restore();

    // ラベル
    if(labelMode!=="none"){
      ctx.save();
      ctx.fillStyle = COLORS.label;
      ctx.textAlign = "center";
      ctx.textBaseline = "middle";
      ctx.font = "11px ui-sans-serif, system-ui";
      for(let m=minMidi; m<=maxMidi; m++){
        if(!isWhite(m)) continue;
        const keyX = xForMidi(m, w);
        const cx = keyX + keyW/2;
        const { name, octave } = (labelMode==="AG") ? nameAG(m) : nameDoReMi(m);
        const text = (labelMode==="AG") ? `${name}${octave}` : name;
        ctx.fillText(text, cx, y + h - 12);
      }
      ctx.restore();
    }
  }

  function drawEdgeFade(ctx, W, H){
    const fadeW = Math.max(24, W*0.09);
    const lgL = ctx.createLinearGradient(0,0,fadeW,0);
    lgL.addColorStop(0, COLORS.fadeEdge); lgL.addColorStop(1,"rgba(0,0,0,0)");
    ctx.fillStyle = lgL; ctx.fillRect(0,0,fadeW,H);
    const lgR = ctx.createLinearGradient(W-fadeW,0,W,0);
    lgR.addColorStop(0,"rgba(0,0,0,0)"); lgR.addColorStop(1, COLORS.fadeEdge);
    ctx.fillStyle = lgR; ctx.fillRect(W-fadeW,0,fadeW,H);
  }

  const fmt = (sec)=>{ const s=Math.max(0, sec|0); const m=(s/60)|0; const r=(s%60).toString().padStart(2,"0"); return `${m}:${r}`; };
  const speedOptions = [0.2,0.3,0.4,0.5,0.6,0.7,0.8,0.85,0.9,1.0];
  const fmtDate = (ts)=>new Date(ts).toLocaleString();
  const totalDuration = Math.max(durationRef.current, isFinite(endTimeRef.current)?endTimeRef.current:0);
  const progressRatio = totalDuration>0 ? Math.min(1, playhead/totalDuration) : 0;
  const progressPercent = Math.round(progressRatio*100);
  const offlineDisabledTooltip = isOfflineMode ? "オフラインでは生成と外部音源が利用できません" : undefined;
  const onlineStatusLabel = isOfflineMode ? "🔴オフライン" : "🟢オンライン";
  const onlineStatusClass = isOfflineMode
    ? "bg-rose-600/20 text-rose-200 border border-rose-500/40"
    : "bg-emerald-600/20 text-emerald-200 border border-emerald-500/40";
<<<<<<< HEAD
=======

  const offlineDisabledTooltip = isOfflineMode ? "オフラインでは生成と外部音源が利用できません" : undefined;

  const onlineStatusLabel = isOfflineMode ? "🔴オフライン" : "🟢オンライン";
  const onlineStatusClass = isOfflineMode
    ? "bg-rose-600/20 text-rose-200 border border-rose-500/40"
    : "bg-emerald-600/20 text-emerald-200 border border-emerald-500/40";
>>>>>>> 02b9f3e8


  return (

    <div className="min-h-screen bg-slate-900 text-slate-100">
      <div className="max-w-5xl mx-auto px-4 sm:px-6 pb-16">
        <div className="sticky top-0 z-30 -mx-4 sm:-mx-6 px-4 sm:px-6 pt-6 pb-4 space-y-4 bg-slate-900/95 backdrop-blur border-b border-slate-800">
          <div className="flex flex-col sm:flex-row sm:items-center sm:justify-between gap-2">
            <h1 className="text-xl sm:text-2xl font-semibold leading-tight">🎹 Falling Notes Piano – 視認性UP & 教育特化版</h1>
            <div className="text-xs sm:text-sm text-slate-300 truncate">{name || "No file loaded"}</div>
          </div>
          <div className="flex items-center gap-2 text-xs sm:text-sm">
            <span className={`inline-flex items-center gap-1 px-3 py-1 rounded-full font-medium ${onlineStatusClass}`}>
              {onlineStatusLabel}
            </span>
            {isOfflineMode ? (
              <span className="text-[11px] sm:text-xs text-amber-200">
                オフライン中は生成・外部音源・読み込み機能が自動停止します。
              </span>
            ) : (
              <span className="text-[11px] sm:text-xs text-slate-400">
                ネットワーク接続で生成・外部音源の利用が可能です。
              </span>
            )}
          </div>
          <div className="flex flex-col gap-3">
            <div className="flex flex-wrap items-center gap-3">
              <button
                className="flex-1 sm:flex-none min-h-[44px] px-5 py-3 rounded-2xl bg-emerald-600 hover:bg-emerald-500 disabled:opacity-50 disabled:cursor-not-allowed shadow-sm transition"
                disabled={!notes.length || isPlaying}
                onClick={play}
              >
                Play
              </button>
              <button
                className="flex-1 sm:flex-none min-h-[44px] px-5 py-3 rounded-2xl bg-amber-600 hover:bg-amber-500 disabled:opacity-50 disabled:cursor-not-allowed shadow-sm transition"
                disabled={!isPlaying}
                onClick={pause}
              >
                Pause
              </button>
              <button
                className="flex-1 sm:flex-none min-h-[44px] px-5 py-3 rounded-2xl bg-rose-600 hover:bg-rose-500 disabled:opacity-50 disabled:cursor-not-allowed shadow-sm transition"
                disabled={!notes.length}
                onClick={() => stop(true)}
              >
                Stop
              </button>
              <div className="basis-full sm:basis-auto sm:ml-auto text-xs sm:text-sm text-slate-300">
                再生速度 {Math.round(rate * 100)}%
              </div>

            </div>
            <div className="space-y-1">
              <div className="flex flex-wrap items-center gap-2 text-xs uppercase tracking-wide text-slate-300">
                <span>Progress</span>
                <span className="ml-auto font-mono text-sm">{fmt(playhead)} / {fmt(totalDuration)}</span>
                <span className="basis-full text-[11px] text-slate-400">完了 {progressPercent}%</span>
              </div>
              <div className="h-2 w-full rounded-full bg-slate-800 overflow-hidden">
                <div
                  className="h-full bg-emerald-500 transition-all duration-300"
                  style={{ width: `${progressPercent}%` }}
                />
              </div>
            </div>
          </div>
        </div>

        <div className="space-y-5 pt-6">
          {isOfflineMode && (
            <div className="text-sm text-amber-200 bg-amber-900/20 border border-amber-400/40 rounded-xl px-4 py-3 space-y-1">
              <p>現在オフラインです。生成と外部音源は一時的に無効になります。</p>
              <p className="text-xs text-amber-100/80">ローカルMIDIは読み込めます。生成と外部音源は無効です。</p>
            </div>
          )}

          <details className="rounded-2xl bg-slate-800/70 shadow-lg">
            <summary className="flex items-center justify-between min-h-[44px] cursor-pointer select-none px-4 sm:px-6 py-3 text-lg font-semibold">
              <span>設定</span>
              <span className="text-sm font-normal opacity-70">タップして開く</span>
            </summary>
            <div className="border-t border-slate-700/60 px-4 sm:px-6 py-4 space-y-4">
              <div className="flex flex-col gap-3">
                <div className="flex flex-col sm:flex-row sm:flex-wrap gap-3">
                  <label
<<<<<<< HEAD
                    className="inline-flex items-center justify-center w-full sm:w-auto min-h-[44px] px-5 py-3 rounded-2xl bg-slate-700 hover:bg-slate-600 cursor-pointer transition shadow-sm"
=======

                    className="inline-flex items-center justify-center w-full sm:w-auto min-h-[44px] px-5 py-3 rounded-2xl bg-slate-700 hover:bg-slate-600 cursor-pointer transition shadow-sm"

>>>>>>> 02b9f3e8
                  >
                    Choose MIDI
                    <input
                      type="file"
                      accept=".mid,.midi"
                      className="hidden"
                      onChange={onFile}
                    />
                  </label>

                  <div className="flex items-center gap-2 text-sm bg-slate-900/20 rounded-2xl px-3 py-2 sm:px-4">
                    <span className="opacity-80">Key</span>
                    <select className="bg-slate-700 rounded-xl px-3 h-11" value={genKey} onChange={e => setGenKey(e.target.value)}>
                      {["C", "D", "E", "F", "G", "A", "B"].map(k => (
                        <option key={k} value={k}>
                          {k}
                        </option>
                      ))}
                    </select>
                    <select className="bg-slate-700 rounded-xl px-3 h-11" value={genScale} onChange={e => setGenScale(e.target.value)}>
                      <option value="major">Major</option>
                      <option value="minor">Minor</option>
                    </select>
                  </div>

                  <div className="flex items-center gap-2 text-sm bg-slate-900/20 rounded-2xl px-3 py-2 sm:px-4">
                    <span className="opacity-80">Tempo</span>
                    <input
                      type="number"
                      min={50}
                      max={160}
                      className="w-full sm:w-24 bg-slate-700 rounded-xl px-3 h-11"
                      value={genTempo}
                      onChange={e => setGenTempo(parseInt(e.target.value || "90"))}
                    />
                    <span className="opacity-60 text-xs">bpm</span>
                  </div>


                  <div className="flex items-center gap-2 text-sm bg-slate-900/20 rounded-2xl px-3 py-2 sm:px-4">
                    <span className="opacity-80">Bars</span>
                    <input
                      type="number"
                      min={2}
                      max={32}
                      className="w-full sm:w-24 bg-slate-700 rounded-xl px-3 h-11"
                      value={genBars}
                      onChange={e => setGenBars(parseInt(e.target.value || "8"))}
                    />
                  </div>


                  <div className="flex items-center gap-2 text-sm bg-slate-900/20 rounded-2xl px-3 py-2 sm:px-4">
                    <span className="opacity-80">難易度</span>
                    <select
                      className="bg-slate-700 rounded-xl px-3 h-11"
                      value={genDifficulty}
                      onChange={e => setGenDifficulty(parseInt(e.target.value))}
                    >
                      <option value={1}>やさしい</option>
                      <option value={2}>ふつう</option>
                      <option value={3}>むずかしい</option>
                    </select>
                  </div>


                  <button
                    className="w-full sm:w-auto min-h-[44px] px-5 py-3 rounded-2xl bg-indigo-600 hover:bg-indigo-500 disabled:opacity-50 disabled:cursor-not-allowed shadow-sm transition"
                    onClick={generateAndLoad}
                    disabled={isOfflineMode}
                    title={offlineDisabledTooltip}
                  >
                    生成 → ロード
                  </button>

                  <button
                    className="w-full sm:w-auto min-h-[44px] px-5 py-3 rounded-2xl bg-emerald-700 hover:bg-emerald-600 disabled:opacity-50 disabled:cursor-not-allowed shadow-sm transition"
                    onClick={handleSave}
                    disabled={!notes.length}
                  >
                    保存
                  </button>

                  <button
                    className="w-full sm:w-auto min-h-[44px] px-5 py-3 rounded-2xl bg-slate-700 hover:bg-slate-600 shadow-sm transition"
                    onClick={openLibrary}
                  >
                    ライブラリ
                  </button>
                </div>
                {isOfflineMode && (
                  <div className="text-xs text-amber-200">
                    オフライン中は生成と外部音源の読み込みは行えません。オンラインに戻ると自動で再開します。
                  </div>
                )}
              </div>

              <div className="grid gap-4 lg:grid-cols-2">
                <div className="space-y-3 text-sm">
                  <div className="flex flex-col sm:flex-row sm:items-center gap-2">
                    <span className="opacity-80">Speed</span>
                    <select
                      className="w-full sm:w-auto bg-slate-700 rounded-xl px-3 h-11"
                      value={rate}
                      onChange={e => setRate(parseFloat(e.target.value))}
                    >
                      {speedOptions.map(v => (
                        <option key={v} value={v}>
                          {Math.round(v * 100)}%
                        </option>
                      ))}
                    </select>
                  </div>


                  <div className="flex flex-col sm:flex-row sm:items-center gap-2">
                    <span className="opacity-80">Sound</span>
                    <select
                      className="w-full sm:w-auto bg-slate-700 rounded-xl px-3 h-11 disabled:opacity-50 disabled:cursor-not-allowed"
                      value={sound}
                      onChange={e => setSound(e.target.value)}
                      disabled={isOfflineMode}
                      title={offlineDisabledTooltip}
                    >
                      <option value="synth">Synth (軽量)</option>
                      <option value="piano">Piano</option>
                      <option value="piano-bright">Piano (Bright)</option>
                    </select>
                    {soundLoading ? (
                      <span className="text-xs opacity-70">loading…</span>
                    ) : instReady ? (
                      <span className="text-xs opacity-70">ready</span>
                    ) : (
                      <span className="text-xs opacity-70">initializing…</span>
                    )}
                    {isOfflineMode && <span className="text-xs text-amber-200">オフライン中はSynthのみ利用できます</span>}
                  </div>

                  <div className="flex flex-col sm:flex-row sm:items-center gap-2">
                    <span className="opacity-80">Notes</span>
                    <select
                      className="w-full sm:w-auto bg-slate-700 rounded-xl px-3 h-11"
                      value={noteStyle}
                      onChange={e => setNoteStyle(e.target.value)}
                    >
                      <option value="rect">Rectangle</option>
                      <option value="star">⭐ Star</option>
                      <option value="heart">❤️ Heart</option>
                    </select>
                  </div>
                </div>

                <div className="space-y-3 text-sm">
                  <div className="flex flex-col sm:flex-row sm:items-center gap-2">
                    <span className="opacity-80">鍵盤範囲</span>
                    <select
                      className="w-full sm:w-auto bg-slate-700 rounded-xl px-3 h-11"
                      value={rangePreset}
                      onChange={e => setRangePreset(e.target.value)}
                    >
                      <option value="auto">Auto（楽曲解析）</option>
                      <option value="24">24鍵（幼児）</option>
                      <option value="48">48鍵（小学生）</option>
                      <option value="61">61鍵（標準）</option>
                      <option value="88">88鍵（フル）</option>
                    </select>
                  </div>

                  <div className="flex flex-col sm:flex-row sm:items-center gap-2">
                    <span className="opacity-80">ラベル</span>
                    <select
                      className="w-full sm:w-auto bg-slate-700 rounded-xl px-3 h-11"
                      value={labelMode}
                      onChange={e => setLabelMode(e.target.value)}
                    >
                      <option value="none">非表示</option>
                      <option value="AG">A–G（英名）</option>
                      <option value="DoReMi">ドレミ</option>
                    </select>
                  </div>

                  <div className="flex flex-wrap items-center gap-3">
                    <span className="opacity-80 font-medium">Effect:</span>
                    <label className="flex items-center gap-1 cursor-pointer">
                      <input
                        type="radio"
                        name="effectLevel"
                        value="focus"
                        checked={effectLevel === "focus"}
                        onChange={e => setEffectLevel(e.target.value)}
                      />
                      🎯 集中
                    </label>
                    <label className="flex items-center gap-1 cursor-pointer">
                      <input
                        type="radio"
                        name="effectLevel"
                        value="standard"
                        checked={effectLevel === "standard"}
                        onChange={e => setEffectLevel(e.target.value)}
                      />
                      ✨ 標準
                    </label>
                    <label className="flex items-center gap-1 cursor-pointer">
                      <input
                        type="radio"
                        name="effectLevel"
                        value="fun"
                        checked={effectLevel === "fun"}
                        onChange={e => setEffectLevel(e.target.value)}
                      />
                      🎉 楽しさ
                    </label>
                  </div>
                </div>
              </div>

            </div>
          </details>

          <div style={{ height: 520, border: "1px solid #334155", borderRadius: 12, overflow: "hidden" }}>
            <canvas ref={canvasRef} style={{ width: "100%", height: "100%", display: "block" }} />
          </div>

          <p className="text-xs opacity-70">
            🎯集中＝鍵盤発光＋落下ノートのみ／✨標準＝リップルのみ／🎉楽しさ＝光柱＆スパーク＋リップル。<br />
            生成：Key/長短/テンポ/小節/難易度 を選んで「生成 → ロード」。キー: 1=20% … 9=90%, 0=100%。
          </p>
          <div className="border-t border-slate-700 pt-3 space-y-2 text-sm">
            <div className="flex flex-wrap items-center gap-2">
              <span className="font-medium">オフライン準備</span>
              <span
                className={`px-2 py-0.5 rounded-full text-xs ${offlineReady ? "bg-emerald-600/30 text-emerald-100" : "bg-amber-600/30 text-amber-100"}`}
              >
                {offlineReady ? "OK" : "未準備"}
              </span>
              {offlineStatusDetail?.missing?.length ? (
                <span className="text-xs text-amber-200">不足 {offlineStatusDetail.missing.length} 件</span>
              ) : (
                <span className="text-xs opacity-70">必須ファイルは取得済み</span>
              )}
              {offlineStatusDetail?.error && (
                <span className="text-xs text-rose-300">{offlineStatusDetail.error}</span>
              )}
              {swVersion && (
                <span className="ml-auto text-xs opacity-70">SW {swVersion}</span>
              )}
            </div>

            <div className="flex flex-wrap items-center gap-2">
              <button
                className="px-3 py-2 rounded-xl bg-slate-700 hover:bg-slate-600 disabled:opacity-50 disabled:cursor-not-allowed"
                onClick={handleManualPrecache}
                disabled={precacheState.status === "running"}
              >
                オフライン準備を手動実行
              </button>
              {precacheState.status === "running" && (
                <span className="text-xs text-amber-200">キャッシュ中…</span>
              )}
              {precacheState.status === "done" && (
                <span className="text-xs text-emerald-300">
                  完了 ({precacheState.detail?.cached ?? 0}/{precacheState.detail?.total ?? 0})
                </span>
              )}
              {precacheState.status === "error" && (
                <span className="text-xs text-rose-300">失敗しました</span>
              )}
            </div>

            <div className="text-xs">
              <button
                className="underline decoration-dotted"
                onClick={()=>setDevPanelOpen(v=>!v)}
              >
                開発者メニューを{devPanelOpen ? "閉じる" : "開く"}
              </button>
            </div>

            {devPanelOpen && (
              <div className="space-y-3 rounded-2xl bg-slate-900/40 p-3 text-xs">
                <div className="flex flex-wrap items-center gap-2">
                  <button
                    className="px-2 py-1 rounded bg-slate-700 hover:bg-slate-600"
                    onClick={refreshCacheReport}
                  >
                    再読込
                  </button>
                  <button
                    className="px-2 py-1 rounded bg-rose-700 hover:bg-rose-600 disabled:opacity-50 disabled:cursor-not-allowed"
                    onClick={handlePurgeCaches}
                    disabled={purgeState?.status === "running"}
                  >
                    キャッシュ全削除
                  </button>
                  {purgeState?.status === "running" && (
                    <span className="text-amber-200">削除中…</span>
                  )}
                  {purgeState?.status === "done" && (
                    <span className="text-emerald-300">削除完了 ({purgeState.detail?.deleted ?? 0})</span>
                  )}
                  {purgeState?.status === "error" && (
                    <span className="text-rose-300">削除失敗</span>
                  )}
                </div>

                {cacheError && (
                  <div className="text-rose-300">キャッシュ取得に失敗しました: {cacheError}</div>
                )}

                <div className="space-y-2 max-h-60 overflow-auto pr-1">
                  {cacheReport.length === 0 && !cacheError && (
                    <div className="opacity-70">キャッシュは存在しません。</div>
                  )}
                  {cacheReport.map((cache) => (
                    <div key={cache.name} className="rounded-xl bg-slate-800/70 p-2 space-y-1">
                      <div className="font-semibold">{cache.name}</div>
                      <div className="text-[11px] opacity-70">{cache.humanTotal} / {cache.entries.length} items</div>
                      <ul className="space-y-1 max-h-28 overflow-auto pr-1">
                        {cache.entries.map((entry) => {
                          let label = entry.url;
                          if (typeof window !== "undefined") {
                            try {
                              const parsed = new URL(entry.url);
                              label = parsed.pathname + parsed.search;
                            } catch {}
                          }
                          return (
                            <li key={entry.url} className="flex items-center gap-2 text-[11px]">
                              <span className="flex-1 truncate">{label}</span>
                              <span className="opacity-70 whitespace-nowrap">{entry.humanSize}</span>
                            </li>
                          );
                        })}
                      </ul>
                    </div>
                  ))}
                </div>

                {offlineStatusDetail?.missing?.length > 0 && (
                  <div>
                    <div className="font-semibold">不足中の必須ファイル</div>
                    <ul className="list-disc list-inside space-y-1">
                      {offlineStatusDetail.missing.map((item) => (
                        <li key={item} className="opacity-80">{item}</li>
                      ))}
                    </ul>
                  </div>
                )}

                {offlineStatusDetail?.uncachedHints?.length > 0 && (
                  <div>
                    <div className="font-semibold">未キャッシュのアセット候補</div>
                    <ul className="list-disc list-inside space-y-1">
                      {offlineStatusDetail.uncachedHints.map((item) => (
                        <li key={item} className="opacity-80">{item}</li>
                      ))}
                    </ul>
                  </div>
                )}
              </div>
            )}
          </div>
        </div>
      </div>

      {libOpen && (
        <div className="fixed inset-0 bg-black/60 flex items-center justify-center z-50">
          <div className="bg-slate-800 rounded-xl p-4 w-[560px] max-w-[90%]">
            <div className="flex items-center mb-2">
              <div className="font-semibold">ライブラリ</div>
              <button className="ml-auto px-2 py-1 bg-slate-700 rounded" onClick={() => setLibOpen(false)}>
                ✕
              </button>
            </div>
            <div className="space-y-2 max-h-[60vh] overflow-auto">
              {libItems.length === 0 && <div className="opacity-70 text-sm">保存された曲はありません。</div>}
              {libItems.map(item => (
                <div key={item.id} className="flex items-center gap-2 bg-slate-700/60 rounded px-3 py-2">
                  <div className="flex-1">
                    <div className="font-medium">{item.name || "(無題)"}</div>
                    <div className="text-xs opacity-70">{fmtDate(item.createdAt)}・{(item.size / 1024).toFixed(1)} KB</div>
                  </div>
                  <button className="px-3 py-2 bg-indigo-600 rounded hover:bg-indigo-500" onClick={() => loadFromLibrary(item.id)}>
                    読込
                  </button>
                  <button className="px-3 py-2 bg-rose-700 rounded hover:bg-rose-600" onClick={() => removeFromLibrary(item.id)}>
                    削除
                  </button>
                </div>
              ))}
            </div>
            <div className="mt-3 text-right">
              <button className="px-4 py-2 bg-slate-700 rounded" onClick={() => setLibOpen(false)}>
                閉じる
              </button>
            </div>
          </div>
        </div>
      )}

      {updateToast && (
        <div className="fixed inset-x-0 bottom-4 z-50 px-4 flex justify-center">
          <div className="bg-slate-900/95 border border-slate-700 text-slate-100 rounded-2xl px-4 py-3 shadow-xl flex flex-wrap items-center gap-3 max-w-xl w-full">
            <div className="flex-1 text-sm">
              {updateToast.status === "applying"
                ? "更新を適用中です…数秒お待ちください。"
                : "新しいバージョンがあります。更新しますか？"}
            </div>
            {updateToast.status === "applying" ? (
              <span className="text-xs opacity-70">反映中…</span>
            ) : (
              <>
                <button className="px-3 py-1.5 rounded-lg bg-emerald-600 hover:bg-emerald-500" onClick={handleUpdateNow}>
                  今すぐ更新
                </button>
                <button className="px-2.5 py-1.5 rounded-lg bg-slate-700 hover:bg-slate-600" onClick={dismissUpdateToast}>
                  あとで
                </button>
              </>
            )}
          </div>
        </div>
      )}

      {updateToast && (
        <div className="fixed inset-x-0 bottom-4 z-50 px-4 flex justify-center">
          <div className="bg-slate-900/95 border border-slate-700 text-slate-100 rounded-2xl px-4 py-3 shadow-xl flex flex-wrap items-center gap-3 max-w-xl w-full">
            <div className="flex-1 text-sm">
              {updateToast.status === "applying"
                ? "更新を適用中です…数秒お待ちください。"
                : "新しいバージョンがあります。更新しますか？"}
            </div>
            {updateToast.status === "applying" ? (
              <span className="text-xs opacity-70">反映中…</span>
            ) : (
              <>
                <button
                  className="px-3 py-1.5 rounded-lg bg-emerald-600 hover:bg-emerald-500"
                  onClick={handleUpdateNow}
                >
                  今すぐ更新
                </button>
                <button
                  className="px-2.5 py-1.5 rounded-lg bg-slate-700 hover:bg-slate-600"
                  onClick={dismissUpdateToast}
                >
                  あとで
                </button>
              </>
            )}
          </div>
        </div>
      )}
    </div>
  );
}<|MERGE_RESOLUTION|>--- conflicted
+++ resolved
@@ -725,11 +725,9 @@
 
   // -------- transport --------
   async function play(){
-<<<<<<< HEAD
+
     await ensureAudioReady?.();
-=======
-    await ensureAudioReady();
->>>>>>> 02b9f3e8
+
     if(!audioReady){
       masterRef.current = new Tone.Gain(0.9).toDestination();
       busRef.current = new Tone.Gain(1).connect(masterRef.current);
@@ -1312,16 +1310,6 @@
   const onlineStatusClass = isOfflineMode
     ? "bg-rose-600/20 text-rose-200 border border-rose-500/40"
     : "bg-emerald-600/20 text-emerald-200 border border-emerald-500/40";
-<<<<<<< HEAD
-=======
-
-  const offlineDisabledTooltip = isOfflineMode ? "オフラインでは生成と外部音源が利用できません" : undefined;
-
-  const onlineStatusLabel = isOfflineMode ? "🔴オフライン" : "🟢オンライン";
-  const onlineStatusClass = isOfflineMode
-    ? "bg-rose-600/20 text-rose-200 border border-rose-500/40"
-    : "bg-emerald-600/20 text-emerald-200 border border-emerald-500/40";
->>>>>>> 02b9f3e8
 
 
   return (
@@ -1408,13 +1396,9 @@
               <div className="flex flex-col gap-3">
                 <div className="flex flex-col sm:flex-row sm:flex-wrap gap-3">
                   <label
-<<<<<<< HEAD
+
                     className="inline-flex items-center justify-center w-full sm:w-auto min-h-[44px] px-5 py-3 rounded-2xl bg-slate-700 hover:bg-slate-600 cursor-pointer transition shadow-sm"
-=======
-
-                    className="inline-flex items-center justify-center w-full sm:w-auto min-h-[44px] px-5 py-3 rounded-2xl bg-slate-700 hover:bg-slate-600 cursor-pointer transition shadow-sm"
-
->>>>>>> 02b9f3e8
+
                   >
                     Choose MIDI
                     <input
